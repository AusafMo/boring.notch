//
//  NotchHomeView.swift
//  boringNotch
//
//  Created by Hugo Persson on 2024-08-18.
//

import SwiftUI

struct NotchHomeView: View {
    @EnvironmentObject var vm: BoringViewModel
    @EnvironmentObject var musicManager: MusicManager
    @EnvironmentObject var batteryModel: BatteryStatusViewModel
    @EnvironmentObject var webcamManager: WebcamManager
    
    let albumArtNamespace: Namespace.ID
    
    var body: some View {
        if !vm.firstLaunch {
            HStack(alignment: .top, spacing: 10) {
                ZStack(alignment: .bottomTrailing) {
                    Color.clear
                        .aspectRatio(1, contentMode: .fit)
                        .background(
                            Image(nsImage: musicManager.albumArt)
                                .resizable()
                                .aspectRatio(contentMode: .fill)
                        )
                        .clipped()
                        .clipShape(RoundedRectangle(cornerRadius: vm.cornerRadiusScaling ? vm.musicPlayerSizes.image.cornerRadius.opened.inset! : vm.musicPlayerSizes.image.cornerRadius.closed.inset!))
                        .matchedGeometryEffect(id: "albumArt", in: albumArtNamespace)
                    
                    
                    if vm.notchState == .open {
<<<<<<< HEAD
                         Image(nsImage: appIcons.getIcon(bundleID: musicManager.bundleIdentifier)!)
=======
                        AppIcon(for: musicManager.bundleIdentifier)
>>>>>>> 3cef95cf
                            .resizable()
                            .aspectRatio(contentMode: .fill)
                            .frame(width: 30, height: 30)
                            .offset(x: 10, y: 10)
                            .transition(.scale.combined(with: .opacity).animation(.bouncy.delay(0.3)))
                    }
                }
                
                VStack(alignment: .leading) {
                    GeometryReader { geo in
                        VStack(alignment: .leading, spacing: 4){
                            MarqueeText(musicManager.songTitle, font: .headline, nsFont: .headline, textColor: .white, frameWidth: geo.size.width)
                            MarqueeText(musicManager.artistName, font: .headline, nsFont: .headline, textColor: .gray, frameWidth: geo.size.width)
                                .fontWeight(.medium)
                        }
                    }
                    .padding(.top)
                    .padding(.leading, 5)
                    HStack(spacing: 0) {
                        HoverButton(icon: "backward.fill") {
                            musicManager.previousTrack()
                        }
                        HoverButton(icon: musicManager.isPlaying ? "pause.fill" : "play.fill") {
                            print("tapped")
                            musicManager.togglePlayPause()
                        }
                        HoverButton(icon: "forward.fill") {
                            musicManager.nextTrack()
                        }
                    }
                }
                .buttonStyle(PlainButtonStyle())
                .opacity(vm.notchState == .closed ? 0 : 1)
                .blur(radius: vm.notchState == .closed ? 20 : 0)
                
                CalendarView()
                    .onContinuousHover { phase in
                        if vm.closeGestureEnabled {
                            switch phase {
                                case .active:
                                    vm.closeGestureEnabled = false
                                case .ended:
                                    vm.closeGestureEnabled = false
                            }
                        }
                    }
                
                if vm.showMirror {
                    CircularPreviewView(webcamManager: webcamManager)
                        .scaledToFit()
                        .opacity(vm.notchState == .closed ? 0 : 1)
                        .blur(radius: vm.notchState == .closed ? 20 : 0)
                }
                BoringSystemTiles()
                    .transition(.blurReplace.animation(.spring(.bouncy(duration: 0.3)).delay(0.1)))
                    .opacity(vm.notchState == .closed ? 0 : 1)
                    .blur(radius: vm.notchState == .closed ? 20 : 0)
            }
        }
    }
}

#Preview {
    NotchHomeView(albumArtNamespace: Namespace().wrappedValue).environmentObject(MusicManager(vm: BoringViewModel())!).environmentObject(BoringViewModel()).environmentObject(BatteryStatusViewModel(vm: BoringViewModel())).environmentObject(WebcamManager())
}<|MERGE_RESOLUTION|>--- conflicted
+++ resolved
@@ -32,11 +32,7 @@
                     
                     
                     if vm.notchState == .open {
-<<<<<<< HEAD
-                         Image(nsImage: appIcons.getIcon(bundleID: musicManager.bundleIdentifier)!)
-=======
                         AppIcon(for: musicManager.bundleIdentifier)
->>>>>>> 3cef95cf
                             .resizable()
                             .aspectRatio(contentMode: .fill)
                             .frame(width: 30, height: 30)
